import { clickhouseClient } from "@langfuse/shared/src/server";
import { prisma } from "../../src/db";
import { redis } from "@langfuse/shared/src/server";

export const prepareClickhouse = async (projectIds: string[]) => {
  for (const projectId of projectIds) {
    const numberTraces = 80;
    const numberObservations = 500;

    console.log(`Preparing Clickhouse for project ${projectId}...`);
    const tracesQuery = `
      INSERT INTO traces
<<<<<<< HEAD
      SELECT toString(floor(randUniform(0, 100))) AS id,
        now() - randUniform(0, 100) AS timestamp,
=======
      SELECT toString(floor(randUniform(0, 10000))) AS id,
        '2024-07-31 09:47:59.270' AS timestamp,
>>>>>>> bc5ae412
        concat('name_', toString(rand() % 100)) AS name,
        concat('user_id_', toString(randUniform(0, 100))) AS user_id,
        map('key', 'value') AS metadata,
        concat('release_', toString(randUniform(0, 100))) AS release,
        concat('version_', toString(randUniform(0, 100))) AS version,
        '${projectId}' AS project_id,
        if(rand() < 0.8, true, false) as public,
        if(rand() < 0.8, true, false) as bookmarked,
        array('tag1', 'tag2') as tags,
        repeat('input', toInt64(randExponential(1 / 100))) AS input,
        repeat('output', toInt64(randExponential(1 / 100))) AS output,
        concat('session_', toString(rand() % 100)) AS session_id,
        timestamp AS created_at,
        timestamp AS updated_at,
        timestamp AS event_ts
      FROM numbers(${numberTraces});
    `;

    const observationsQuery = `
      INSERT INTO observations
      SELECT toString(floor(randUniform(0, 400))) AS id,
        toString(floor(randUniform(0, 80))) AS trace_id,
        '${projectId}' AS project_id,
       'GENERATION' AS type,
        toString(rand()) AS parent_observation_id,
        '2024-07-31 09:47:59.270' AS start_time,
        addSeconds(start_time, floor(randExponential(1 / 10))) AS end_time,
        concat('name', toString(rand() % 100)) AS name,
        map('key', 'value') AS metadata,
        'level' AS level,
        'status_message' AS status_message,
        'version' AS version,
        repeat('input', toInt64(randExponential(1 / 100))) AS input,
        repeat('output', toInt64(randExponential(1 / 100))) AS output,
        if(
          number % 2 = 0,
          'claude-3-haiku-20240307',
          'gpt-4'
        ) as provided_model_name,
        toString(floor(randUniform(0, 1000000000))) as internal_model_id,
        'model_parameters' AS model_parameters,
        1000 AS provided_input_usage_units,
        1000 AS provided_output_usage_units,
        1000 AS provided_total_usage_units,
        1000 AS input_usage_units,
        1000 AS output_usage_units,
        1000 AS total_usage_units,
        1000 AS provided_input_cost,
        1000 AS provided_output_cost,
        1000 AS provided_total_cost,
        'unit' AS unit,
        1000 AS input_cost,
        1000 AS output_cost,
        1000 AS total_cost,
        start_time AS completion_start_time,
        start_time AS time_to_first_token,
        toString(rand()) AS prompt_id,
        toString(rand()) AS prompt_name,
        1000 AS prompt_version,
        start_time AS created_at,
        start_time AS updated_at,
        start_time AS event_ts
      FROM numbers(${numberObservations});
    `;

    const scoresQuery = `
      INSERT INTO scores
      SELECT toString(floor(randUniform(0, 400))) AS id,
        now() - randUniform(0, 100) AS timestamp,
        '${projectId}' AS project_id,
        toString(floor(randUniform(0, 80))) AS trace_id,
        if(
          rand() > 0.9,
          toString(floor(randUniform(0, 1000))),
          NULL
        ) AS observation_id,
        concat('name_', toString(rand() % 100)) AS name,
        randUniform(0, 100) as value,
        'API' as source,
        'comment' as comment,
        toString(rand() % 100) as author_user_id,
        toString(rand() % 100) as config_id,
        toString(rand() % 100) as data_type,
        toString(rand() % 100) as string_value,
        timestamp AS created_at,
        timestamp AS updated_at,
        timestamp AS event_ts
      FROM numbers(10000);
    `;

    const queries = [tracesQuery, scoresQuery, observationsQuery];

    await Promise.all(
      queries.map((query) =>
        clickhouseClient.command({
          query,
          clickhouse_settings: {
            wait_end_of_query: 1,
          },
        })
      )
    );
  }
};

async function main() {
  try {
    const projectIds = [
      "7a88fb47-b4e2-43b8-a06c-a5ce950dc53a",
      "239ad00f-562f-411d-af14-831c75ddd875",
    ]; // Example project IDs
    await prepareClickhouse(projectIds);
    console.log("Clickhouse preparation completed successfully.");
  } catch (error) {
    console.error("Error during Clickhouse preparation:", error);
  } finally {
    await clickhouseClient.close();
    await prisma.$disconnect();
    redis?.disconnect();
    console.log("Disconnected from Clickhouse.");
  }
}

main();<|MERGE_RESOLUTION|>--- conflicted
+++ resolved
@@ -10,13 +10,8 @@
     console.log(`Preparing Clickhouse for project ${projectId}...`);
     const tracesQuery = `
       INSERT INTO traces
-<<<<<<< HEAD
       SELECT toString(floor(randUniform(0, 100))) AS id,
         now() - randUniform(0, 100) AS timestamp,
-=======
-      SELECT toString(floor(randUniform(0, 10000))) AS id,
-        '2024-07-31 09:47:59.270' AS timestamp,
->>>>>>> bc5ae412
         concat('name_', toString(rand() % 100)) AS name,
         concat('user_id_', toString(randUniform(0, 100))) AS user_id,
         map('key', 'value') AS metadata,
